--- conflicted
+++ resolved
@@ -1,10 +1,6 @@
 # MIIT (the Multi-omics Imaging Integration Toolset)
 
-<<<<<<< HEAD
-MIIT (pronounce: `meet`) is a Python framework for integrating spatially resolved multi-omics data. The main spatial-omics technologies that we focus on are Spatial Transcriptomics 
-=======
 MIIT (pronounce: `meet`) is a Python framework for integrating spatially resolved multi-omcis data. The main spatial-omics technologies that we focus on are Spatial Transcriptomics 
->>>>>>> 95f41256
 (through Visium) and MSI (ImzML). There is additional_data support for various types of annotations (pointset valued data, geojson data, and masks).
 
 ## Installation
