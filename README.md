# MIIT (the Multi-omics Imaging Integration Toolset)

MIIT (pronounce: `meet`) is a Python framework for integrating spatially resolved multi-omics data. The main spatial-omics technologies that we focus on are Spatial Transcriptomics 
(through Visium) and MSI (ImzML). There is additional_data support for various types of annotations (pointset valued data, geojson data, and masks).

## Installation

MIIT can be installed using pip:

```
pip install --user git+https://github.com/mwess/miit@v0.0.3-rc1
```

## Docker

MIIT is also available as a docker image. It comes along with GreedyFHist's external dependency 
`greedy`.

### Downloading the docker image

The docker image can be loaded as follows:

```
docker pull mwess89/miit:0.0.3-rc1
```

It should then be available to run as follows:

```
docker run -it -p 8888:8888 mwess89/miit:0.0.3-rc1
```

### Building docker image locally

The docker image can be build locally as well:

```
docker build -t miit -f Dockerfile .
```

In this case, miit can then be started similarly:

```
docker run -it -p 8888:8888 miit:0.0.3-rc1
```

### Binding external directories to the docker instance

MIIT can be used fully in a docker environment and external directories can be easily added in the
`run` command:

```
docker run -it -p 8888:8888 \
--mount type=bind,src=/home/user/applications/miit,dst=/external_directory \
mwess89/miit:0.0.3-rc1
<<<<<<< HEAD

=======
>>>>>>> 17270dbf
```

This example mounts the local directory `/home/user/applications/miit` to the path 
`/external_directory` inside the docker container.

## Running example data

We list examples of using miit in `examples/notebooks`.  These examples require test_data.

At the moment, `examples/notebooks` contains 5 notebooks:

- 04_analysis_from_paper: Repeats analysis steps from paper (registration, integration, proof-of-concept analysis). Also includes an introduction to MIIT by shortly explaining concepts and data types.
- 05_analysis_from_paper_short.ipynb: Repeats analysis steps from paper (registration, integration, proof-of-concept analysis). Explains only little about MIIT and its data types.
- 01_data_types.ipynb: Data types of MIIT.
- 02_integrate_st_and_msi.ipynb: Integrating Visium and MSI data.
- 03_integrate_msi_and_msi.ipynb: Integrating MSI and MSI data.

### Docker environment

Choose a directory where you want to store the test data (or stay where you are).

Download some test data from zenodo, extract and start the docker container and bind the test_data directory. Note: Replace `path/to/test_data` with the path that the test_data was extracted to.

```
# Download and extract test data
<<<<<<< HEAD
wget https://zenodo.org/records/14931377/files/test_data.tar.gz -P examples/notebooks/
=======
wget https://zenodo.org/records/14931377/files/test_data.tar.gz
>>>>>>> 17270dbf
tar xfvz examples/notebooks/test_data.tar.gz

# Load docker image and connect to 
docker run -it -p 8888:8888 \
--mount type=bind,src=/path/to/test_data,dst=/external_directory \
mwess89/miit:0.0.3-rc1
```

Important: The `ROOT_DIR` variable in the notebooks needs to be set to `/external_directory`.


After starting the docker environment has started and the jupyterlab has been opened, the example notebooks can found in `miit/examples/notebooks`.


### Local (non-docker) environment

Download some test data from zenodo:
```
wget https://zenodo.org/records/14931377/files/test_data.tar.gz
tar xfvz examples/notebooks/test_data.tar.gz -C examples/notebooks/
```

The notebooks should be runnable now.


## Citation

If you use this code, please cite: 

```
@article{wess2024spatial,
  title={Spatial Integration of Multi-Omics Data using the novel Multi-Omics Imaging Integration Toolset},
  author={Wess, Maximillian and Andersen, Maria K and Midtbust, Elise and Guillem, Juan Carlos Cabellos and Viset, Trond and St{\o}rkersen, {\O}ystein and Krossa, Sebastian and Rye, Morten Beck and Tessem, May-Britt},
  journal={bioRxiv},
  pages={2024--06},
  year={2024},
  publisher={Cold Spring Harbor Laboratory}
}
```<|MERGE_RESOLUTION|>--- conflicted
+++ resolved
@@ -53,10 +53,6 @@
 docker run -it -p 8888:8888 \
 --mount type=bind,src=/home/user/applications/miit,dst=/external_directory \
 mwess89/miit:0.0.3-rc1
-<<<<<<< HEAD
-
-=======
->>>>>>> 17270dbf
 ```
 
 This example mounts the local directory `/home/user/applications/miit` to the path 
@@ -82,11 +78,7 @@
 
 ```
 # Download and extract test data
-<<<<<<< HEAD
-wget https://zenodo.org/records/14931377/files/test_data.tar.gz -P examples/notebooks/
-=======
 wget https://zenodo.org/records/14931377/files/test_data.tar.gz
->>>>>>> 17270dbf
 tar xfvz examples/notebooks/test_data.tar.gz
 
 # Load docker image and connect to 
